[package]
name = "aquatic_common"
version = "0.2.0"
authors = ["Joakim Frostegård <joakim.frostegard@gmail.com>"]
edition = "2021"
license = "Apache-2.0"
description = "aquatic BitTorrent tracker common code"
repository = "https://github.com/greatest-ape/aquatic"
readme = "../README.md"

[lib]
name = "aquatic_common"

[features]
<<<<<<< HEAD
with-glommio = ["glommio"]
with-hwloc = ["hwloc"]
=======
cpu-pinning = ["hwloc", "libc"]
rustls-config = ["rustls", "rustls-pemfile"]
>>>>>>> 7acd12b7

[dependencies]
aquatic_toml_config = { version = "0.2.0", path = "../aquatic_toml_config" }

ahash = "0.7"
anyhow = "1"
arc-swap = "1"
duplicate = "0.4"
hashbrown = "0.12"
hex = "0.4"
indexmap-amortized = "1"
libc = "0.2"
log = "0.4"
privdrop = "0.5"
rand = { version = "0.8", features = ["small_rng"] }
serde = { version = "1", features = ["derive"] }

<<<<<<< HEAD
# Optional
glommio = { version = "0.7", optional = true }
hwloc = { version = "0.5", optional = true }
=======
# cpu-pinning
hwloc = { version = "0.5", optional = true }
libc = { version = "0.2", optional = true }

# rustls-config
rustls = { version = "0.20", optional = true }
rustls-pemfile = { version = "0.3", optional = true }
>>>>>>> 7acd12b7
<|MERGE_RESOLUTION|>--- conflicted
+++ resolved
@@ -12,13 +12,9 @@
 name = "aquatic_common"
 
 [features]
-<<<<<<< HEAD
 with-glommio = ["glommio"]
 with-hwloc = ["hwloc"]
-=======
-cpu-pinning = ["hwloc", "libc"]
 rustls-config = ["rustls", "rustls-pemfile"]
->>>>>>> 7acd12b7
 
 [dependencies]
 aquatic_toml_config = { version = "0.2.0", path = "../aquatic_toml_config" }
@@ -36,16 +32,10 @@
 rand = { version = "0.8", features = ["small_rng"] }
 serde = { version = "1", features = ["derive"] }
 
-<<<<<<< HEAD
 # Optional
 glommio = { version = "0.7", optional = true }
 hwloc = { version = "0.5", optional = true }
-=======
-# cpu-pinning
-hwloc = { version = "0.5", optional = true }
-libc = { version = "0.2", optional = true }
 
 # rustls-config
 rustls = { version = "0.20", optional = true }
-rustls-pemfile = { version = "0.3", optional = true }
->>>>>>> 7acd12b7
+rustls-pemfile = { version = "0.3", optional = true }